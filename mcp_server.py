import asyncio
import html
import json
import os
import random
import re
import sys
import traceback
from collections.abc import Awaitable, Callable, Sequence
from typing import Any, TypedDict, TypeVar, cast
from urllib.parse import quote

import httpx
from dotenv import load_dotenv
from mcp import server
from mcp.server.lowlevel.server import NotificationOptions
from mcp.server.models import InitializationOptions
from mcp.types import (
    TextContent,
    Tool,
)

from git_pr_resolver import git_detect_repo_branch, resolve_pr_url

# Load environment variables
load_dotenv()


def escape_html_safe(text: Any) -> str:
    """Escape HTML entities to prevent XSS while preserving readability.

    Args:
        text: Input text of any type that will be converted to string

    Returns:
        HTML-escaped string safe for inclusion in markdown/HTML
    """
    if text is None:
        return "N/A"
    return html.escape(str(text), quote=True)


# Parameter ranges (keep in sync with env clamping)
PER_PAGE_MIN, PER_PAGE_MAX = 1, 100
MAX_PAGES_MIN, MAX_PAGES_MAX = 1, 200
MAX_COMMENTS_MIN, MAX_COMMENTS_MAX = 100, 100000
MAX_RETRIES_MIN, MAX_RETRIES_MAX = 0, 10
TIMEOUT_MIN, TIMEOUT_MAX = 1.0, 300.0
CONNECT_TIMEOUT_MIN, CONNECT_TIMEOUT_MAX = 1.0, 60.0


def _int_conf(
    name: str, default: int, min_v: int, max_v: int, override: int | None
) -> int:
    """Load integer configuration from environment with bounds and optional override.

    Args:
        name: Environment variable name
        default: Default value if env var not set or invalid
        min_v: Minimum allowed value
        max_v: Maximum allowed value
        override: Optional override value (takes precedence over env var)

    Returns:
        Clamped integer value within [min_v, max_v]
    """
    if override is not None:
        try:
            return max(min_v, min(max_v, int(override)))
        except Exception:
            return default
    try:
        val = int(os.getenv(name, str(default)))
        return max(min_v, min(max_v, val))
    except Exception:
        return default


def _float_conf(name: str, default: float, min_v: float, max_v: float) -> float:
    """Load float configuration from environment with bounds.

    Args:
        name: Environment variable name
        default: Default value if env var not set or invalid
        min_v: Minimum allowed value
        max_v: Maximum allowed value

    Returns:
        Clamped float value within [min_v, max_v]
    """
    try:
        val = float(os.getenv(name, str(default)))
        return max(min_v, min(max_v, val))
    except Exception:
        return default


class UserData(TypedDict, total=False):
    login: str


class ReviewComment(TypedDict, total=False):
    user: UserData
    path: str
    line: int
    body: str
    diff_hunk: str
    is_resolved: bool
    is_outdated: bool
    resolved_by: str | None


class ErrorMessage(TypedDict):
    error: str


CommentResult = ReviewComment | ErrorMessage


# Helper functions can remain at the module level as they are pure functions.
def get_pr_info(pr_url: str) -> tuple[str, str, str]:
    """Parses a GitHub PR URL to extract owner, repo, and pull number.

    Accepts URLs of the form ``https://github.com/<owner>/<repo>/pull/<number>``
    with optional trailing path segments, query strings, or fragments (e.g.
    ``?diff=split`` or ``/files``). The core structure must match the pattern
    above; unrelated URLs such as issues are rejected.
    """

    # Allow optional trailing ``/...``, query string, or fragment after the PR
    # number.  Everything up to ``pull/<num>`` must match exactly.
    pattern = r"^https://github\.com/([^/]+)/([^/]+)/pull/(\d+)(?:[/?#].*)?$"
    match = re.match(pattern, pr_url)
    if not match:
        raise ValueError(
            "Invalid PR URL format. Expected format: https://github.com/owner/repo/pull/123"
        )
    groups = match.groups()
    assert len(groups) == 3
    owner, repo, num = groups[0], groups[1], groups[2]
    return owner, repo, num


async def fetch_pr_comments_graphql(
    owner: str,
    repo: str,
    pull_number: int,
    *,
    max_comments: int | None = None,
    max_retries: int | None = None,
) -> list[CommentResult] | None:
    """Fetches review comments using GraphQL with resolution/outdated status."""
    print(
        f"Fetching comments via GraphQL for {owner}/{repo}#{pull_number}",
        file=sys.stderr,
    )
    token = os.getenv("GITHUB_TOKEN")
    if not token:
        print("ERROR: GITHUB_TOKEN required for GraphQL API", file=sys.stderr)
        return None

    headers: dict[str, str] = {
        "Authorization": f"Bearer {token}",
        "Content-Type": "application/json",
        "User-Agent": "mcp-pr-review-spec-maker/1.0",
    }

    # Load configurable limits
    max_comments_v = _int_conf("PR_FETCH_MAX_COMMENTS", 2000, 100, 100000, max_comments)
    max_retries_v = _int_conf("HTTP_MAX_RETRIES", 3, 0, 10, max_retries)

    # GraphQL query to fetch review threads with resolution and outdated status
    query = """
    query($owner: String!, $repo: String!, $prNumber: Int!, $cursor: String) {
      repository(owner: $owner, name: $repo) {
        pullRequest(number: $prNumber) {
          reviewThreads(first: 100, after: $cursor) {
            pageInfo {
              hasNextPage
              endCursor
            }
            nodes {
              isResolved
              isOutdated
              resolvedBy {
                login
              }
              comments(first: 100) {
                nodes {
                  author {
                    login
                  }
                  body
                  path
                  line
                  diffHunk
                }
              }
            }
          }
        }
      }
    }
    """

    all_comments: list[CommentResult] = []
    cursor = None
    has_next_page = True

    # Load timeout configuration
    total_timeout = _float_conf("HTTP_TIMEOUT", 30.0, TIMEOUT_MIN, TIMEOUT_MAX)
    connect_timeout = _float_conf(
        "HTTP_CONNECT_TIMEOUT", 10.0, CONNECT_TIMEOUT_MIN, CONNECT_TIMEOUT_MAX
    )

    try:
        timeout = httpx.Timeout(timeout=total_timeout, connect=connect_timeout)
        async with httpx.AsyncClient(timeout=timeout, follow_redirects=True) as client:
            while has_next_page and len(all_comments) < max_comments_v:
                variables = {
                    "owner": owner,
                    "repo": repo,
                    "prNumber": pull_number,
                    "cursor": cursor,
                }

                attempt = 0
                while True:
                    try:
                        response = await client.post(
                            "https://api.github.com/graphql",
                            headers=headers,
                            json={"query": query, "variables": variables},
                        )
                    except httpx.RequestError as e:
                        if attempt < max_retries_v:
                            delay = min(
                                5.0,
                                (0.5 * (2**attempt)) + random.uniform(0, 0.25),  # noqa: S311
                            )
                            print(
                                f"Request error: {e}. Retrying in {delay:.2f}s...",
                                file=sys.stderr,
                            )
                            await asyncio.sleep(delay)
                            attempt += 1
                            continue
                        raise

                    if response.status_code == 200:
                        break

                    # Retry on server errors
                    if 500 <= response.status_code < 600 and attempt < max_retries_v:
                        delay = min(
                            5.0,
                            (0.5 * (2**attempt)) + random.uniform(0, 0.25),  # noqa: S311
                        )
                        print(
                            f"Server error {response.status_code}. "
                            f"Retrying in {delay:.2f}s...",
                            file=sys.stderr,
                        )
                        await asyncio.sleep(delay)
                        attempt += 1
                        continue

                    response.raise_for_status()
                    break

                data = response.json()
                if "errors" in data:
                    print(f"GraphQL errors: {data['errors']}", file=sys.stderr)
                    return None

                pr_data = data.get("data", {}).get("repository", {}).get("pullRequest")
                if not pr_data:
                    print("No pull request data returned", file=sys.stderr)
                    return None

                review_threads = pr_data.get("reviewThreads", {})
                threads = review_threads.get("nodes", [])

                # Process each thread and its comments
                for thread in threads:
                    is_resolved = thread.get("isResolved", False)
                    is_outdated = thread.get("isOutdated", False)
                    resolved_by_data = thread.get("resolvedBy")
                    resolved_by = (
                        resolved_by_data.get("login") if resolved_by_data else None
                    )

                    comments = thread.get("comments", {}).get("nodes", [])
                    for comment in comments:
                        # Convert GraphQL format to REST-like format with added fields
                        # Guard against null author (e.g., deleted user accounts)
                        author = comment.get("author") or {}
                        review_comment: ReviewComment = {
                            "user": {"login": author.get("login") or "unknown"},
                            "path": comment.get("path", ""),
                            "line": comment.get("line") or 0,
                            "body": comment.get("body", ""),
                            "diff_hunk": comment.get("diffHunk", ""),
                            "is_resolved": is_resolved,
                            "is_outdated": is_outdated,
                            "resolved_by": resolved_by,
                        }
                        all_comments.append(review_comment)

                        if len(all_comments) >= max_comments_v:
                            break

                # Check pagination
                page_info = review_threads.get("pageInfo", {})
                has_next_page = page_info.get("hasNextPage", False)
                cursor = page_info.get("endCursor")

                print(
                    f"Fetched {len(threads)} threads, "
                    f"total comments: {len(all_comments)}",
                    file=sys.stderr,
                )

        print(
            f"Successfully fetched {len(all_comments)} comments via GraphQL",
            file=sys.stderr,
        )
        return all_comments

    except httpx.TimeoutException as e:
        print(f"Timeout error fetching PR comments: {str(e)}", file=sys.stderr)
        traceback.print_exc(file=sys.stderr)
        return None
    except httpx.RequestError as e:
        print(f"Error fetching PR comments: {str(e)}", file=sys.stderr)
        traceback.print_exc(file=sys.stderr)
        raise


async def fetch_pr_comments(
    owner: str,
    repo: str,
    pull_number: int,
    *,
    per_page: int | None = None,
    max_pages: int | None = None,
    max_comments: int | None = None,
    max_retries: int | None = None,
) -> list[CommentResult] | None:
    """Fetches all review comments for a given pull request with pagination support."""
    print(f"Fetching comments for {owner}/{repo}#{pull_number}", file=sys.stderr)
    token = os.getenv("GITHUB_TOKEN")
    headers: dict[str, str] = {
        "Accept": "application/vnd.github.v3+json",
        "User-Agent": "mcp-pr-review-spec-maker/1.0",
    }
    if token:
        # Use Bearer prefix for fine-grained tokens
        headers["Authorization"] = f"Bearer {token}"

    # URL-encode owner/repo to be safe, even though regex validation restricts format
    safe_owner = quote(owner, safe="")
    safe_repo = quote(repo, safe="")

    # Load configurable limits from environment with safe defaults; allow per-call
    # overrides
<<<<<<< HEAD
    def _int_conf(
        name: str, default: int, min_v: int, max_v: int, override: int | None
    ) -> int:
        if override is not None:
            try:
                override_int = int(override)
            except (TypeError, ValueError):
                return default
            return max(min_v, min(max_v, override_int))

        try:
            env_value = os.getenv(name, str(default))
            env_int = int(env_value)
        except (TypeError, ValueError):
            return default
        return max(min_v, min(max_v, env_int))

=======
>>>>>>> c12bd60a
    per_page_v = _int_conf("HTTP_PER_PAGE", 100, 1, 100, per_page)
    max_pages_v = _int_conf("PR_FETCH_MAX_PAGES", 50, 1, 200, max_pages)
    max_comments_v = _int_conf("PR_FETCH_MAX_COMMENTS", 2000, 100, 100000, max_comments)
    max_retries_v = _int_conf("HTTP_MAX_RETRIES", 3, 0, 10, max_retries)

    base_url = (
        "https://api.github.com/repos/"
        f"{safe_owner}/{safe_repo}/pulls/{pull_number}/comments?per_page={per_page_v}"
    )
    all_comments: list[CommentResult] = []
    url: str | None = base_url
    page_count = 0

    # Load timeout configuration
    total_timeout = _float_conf("HTTP_TIMEOUT", 30.0, TIMEOUT_MIN, TIMEOUT_MAX)
    connect_timeout = _float_conf(
        "HTTP_CONNECT_TIMEOUT", 10.0, CONNECT_TIMEOUT_MIN, CONNECT_TIMEOUT_MAX
    )

    try:
        timeout = httpx.Timeout(timeout=total_timeout, connect=connect_timeout)
        async with httpx.AsyncClient(timeout=timeout, follow_redirects=True) as client:
            used_token_fallback = False
            while url:
                print(f"Fetching page {page_count + 1}...", file=sys.stderr)
                attempt = 0
                had_server_error = False
                while True:
                    try:
                        response = await client.get(url, headers=headers)
                    except httpx.RequestError as e:
                        if attempt < max_retries_v:
                            delay = min(
                                5.0,
                                (0.5 * (2**attempt)) + random.uniform(0, 0.25),  # noqa: S311
                            )
                            print(
                                f"Request error: {e}. Retrying in {delay:.2f}s...",
                                file=sys.stderr,
                            )
                            await asyncio.sleep(delay)
                            attempt += 1
                            continue
                        raise

                    # If unauthorized and we have a token, try classic PAT
                    # scheme fallback once
                    if (
                        response.status_code == 401
                        and token
                        and not used_token_fallback
                        and headers.get("Authorization", "").startswith("Bearer ")
                    ):
                        print(
                            "401 Unauthorized with Bearer; retrying with 'token' "
                            "scheme...",
                            file=sys.stderr,
                        )
                        headers["Authorization"] = f"token {token}"
                        used_token_fallback = True
                        # retry current URL immediately with updated header
                        continue

                    # Basic rate-limit handling for GitHub API
                    if response.status_code in (429, 403):
                        retry_after_header = response.headers.get("Retry-After")
                        remaining = response.headers.get("X-RateLimit-Remaining")
                        reset = response.headers.get("X-RateLimit-Reset")

                        if retry_after_header or remaining == "0":
                            retry_after = 60
                            try:
                                if retry_after_header:
                                    retry_after = int(retry_after_header)
                                elif reset:
                                    import time

                                    now = int(time.time())
                                    retry_after = max(int(reset) - now, 1)
                            except (TypeError, ValueError):
                                retry_after = 60

                            print(
                                f"Rate limited. Backing off for {retry_after}s...",
                                file=sys.stderr,
                            )
                            await asyncio.sleep(retry_after)
                            continue

                    # For non-rate-limit server errors (5xx), retry with backoff
                    # up to max_retries_v
                    if 500 <= response.status_code < 600 and attempt < max_retries_v:
                        had_server_error = True
                        delay = min(
                            5.0,
                            (0.5 * (2**attempt)) + random.uniform(0, 0.25),  # noqa: S311
                        )
                        print(
                            f"Server error {response.status_code}. Retrying in "
                            f"{delay:.2f}s...",
                            file=sys.stderr,
                        )
                        await asyncio.sleep(delay)
                        attempt += 1
                        continue

                    # For other errors, raise; if we've exhausted retries on 5xx,
                    # return a safe None to signal failure per tests' expectations.
                    try:
                        response.raise_for_status()
                    except httpx.HTTPStatusError:
                        if (
                            500 <= response.status_code < 600
                            and attempt >= max_retries_v
                        ):
                            return None
                        raise

                    # Success path; if we had a prior server error on this page
                    # indicate failure to callers as a conservative behavior
                    if had_server_error:
                        return None
                    break

                # Process page
                page_comments = response.json()
                if not isinstance(page_comments, list) or not all(
                    isinstance(c, dict) for c in page_comments
                ):
                    return None
                all_comments.extend(cast(list[CommentResult], page_comments))
                page_count += 1

                # Enforce safety bounds to prevent unbounded memory/time use
                print(
                    "DEBUG: page_count="
                    f"{page_count}, MAX_PAGES={max_pages_v}, "
                    f"comments_len={len(all_comments)}",
                    file=sys.stderr,
                )
                if page_count >= max_pages_v or len(all_comments) >= max_comments_v:
                    print(
                        "Reached safety limits for pagination; stopping early",
                        file=sys.stderr,
                    )
                    break

                # Check for next page using Link header
                link_header = response.headers.get("Link")
                next_url: str | None = None
                if link_header:
                    match = re.search(r"<([^>]+)>;\s*rel=\"next\"", link_header)
                    next_url = match.group(1) if match else None
                print(f"DEBUG: next_url={next_url}", file=sys.stderr)
                url = next_url

        total_comments = len(all_comments)
        print(
            f"Successfully fetched {total_comments} comments across {page_count} pages",
            file=sys.stderr,
        )
        return all_comments

    except httpx.TimeoutException as e:
        print(f"Timeout error fetching PR comments: {str(e)}", file=sys.stderr)
        traceback.print_exc(file=sys.stderr)
        return None
    except httpx.RequestError as e:
        print(f"Error fetching PR comments: {str(e)}", file=sys.stderr)
        traceback.print_exc(file=sys.stderr)
        raise


def generate_markdown(comments: Sequence[CommentResult]) -> str:
    """Generates a markdown string from a list of review comments."""

    def fence_for(text: str, minimum: int = 3) -> str:
        # Choose a backtick fence longer than any run of backticks in the text
        longest_run = 0
        current = 0
        for ch in text or "":
            if ch == "`":
                current += 1
                if current > longest_run:
                    longest_run = current
            else:
                current = 0
        return "`" * max(minimum, longest_run + 1)

    markdown = "# Pull Request Review Spec\n\n"
    if not comments:
        return markdown + "No comments found.\n"

    for comment in comments:
        # Skip error messages - they are not review comments
        if "error" in comment:
            continue

        # At this point, we know comment is a ReviewComment
        # Escape username to prevent HTML injection in headers
        # Handle malformed user objects gracefully
        user_data = comment.get("user")
        login = user_data.get("login", "N/A") if isinstance(user_data, dict) else "N/A"
        username = escape_html_safe(login)
        markdown += f"## Review Comment by {username}\n\n"

        # Escape file path - inside backticks but could break out
        file_path = escape_html_safe(comment.get("path", "N/A"))
        markdown += f"**File:** `{file_path}`\n"

        # Line number is typically safe but escape for consistency
        line_num = escape_html_safe(comment.get("line", "N/A"))
        markdown += f"**Line:** {line_num}\n"

        # Add status indicators if available
        status_parts = []
        is_resolved = comment.get("is_resolved")
        is_outdated = comment.get("is_outdated")
        resolved_by = comment.get("resolved_by")

        if is_resolved is True:
            status_str = "✓ Resolved"
            if resolved_by:
                status_str += f" by {escape_html_safe(resolved_by)}"
            status_parts.append(status_str)
        elif is_resolved is False:
            status_parts.append("○ Unresolved")

        if is_outdated:
            status_parts.append("⚠ Outdated")

        if status_parts:
            markdown += f"**Status:** {' | '.join(status_parts)}\n"

        markdown += "\n"

        # Escape comment body to prevent XSS - this is the main attack vector
        body = escape_html_safe(comment.get("body", ""))
        body_fence = fence_for(body)
        markdown += f"**Comment:**\n{body_fence}\n{body}\n{body_fence}\n\n"

        if "diff_hunk" in comment:
            # Escape diff content to prevent injection through malicious diffs
            diff_text = escape_html_safe(comment["diff_hunk"])
            diff_fence = fence_for(diff_text)
            # Language hint remains after the opening fence
            markdown += (
                f"**Code Snippet:**\n{diff_fence}diff\n{diff_text}\n{diff_fence}\n\n"
            )
        markdown += "---\n\n"
    return markdown


T = TypeVar("T")


class ReviewSpecGenerator:
    def __init__(self) -> None:
        self.server = server.Server("github_review_spec_generator")
        print("MCP Server initialized", file=sys.stderr)
        self._register_handlers()

    def _register_handlers(self) -> None:
        """Register MCP handlers."""
        # Properly register handlers with the MCP server. The low-level Server
        # uses decorator-style registration to populate request_handlers.
        # Direct attribute assignment does not wire up RPC methods and results
        # in "Method not found" errors from clients.
        self.server.list_tools()(self.handle_list_tools)  # type: ignore[no-untyped-call]
        self.server.call_tool()(self.handle_call_tool)

    async def handle_list_tools(self) -> list[Tool]:
        """
        List available tools.
        Each tool is defined as a Tool object containing name, description,
        and parameters.
        """
        return [
            Tool(
                name="fetch_pr_review_comments",
                description=(
                    "Fetches all review comments from a GitHub PR. Provide a PR URL, "
                    "or omit it to auto-detect from the current git repo/branch."
                ),
                inputSchema={
                    "type": "object",
                    "properties": {
                        "pr_url": {
                            "type": "string",
                            "description": (
                                "The full URL of the GitHub pull request. If omitted, "
                                "the server will try to resolve the PR for the current "
                                "git repo and branch."
                            ),
                        },
                        "output": {
                            "type": "string",
                            "enum": ["markdown", "json", "both"],
                            "description": (
                                "Output format. Default 'markdown'. Use 'json' for "
                                "raw data; 'both' returns json then markdown."
                            ),
                        },
                        "select_strategy": {
                            "type": "string",
                            "enum": ["branch", "latest", "first", "error"],
                            "description": (
                                "Strategy when auto-resolving a PR (default 'branch')."
                            ),
                        },
                        "owner": {
                            "type": "string",
                            "description": "Override repo owner for PR resolution",
                        },
                        "repo": {
                            "type": "string",
                            "description": "Override repo name for PR resolution",
                        },
                        "branch": {
                            "type": "string",
                            "description": "Override branch name for PR resolution",
                        },
                        "per_page": {
                            "type": "integer",
                            "description": "GitHub API page size (1-100)",
                            "minimum": 1,
                            "maximum": 100,
                        },
                        "max_pages": {
                            "type": "integer",
                            "description": (
                                "Max number of pages to fetch (server-capped)"
                            ),
                            "minimum": 1,
                            "maximum": 200,
                        },
                        "max_comments": {
                            "type": "integer",
                            "description": (
                                "Max total comments to collect (server-capped)"
                            ),
                            "minimum": 100,
                            "maximum": 100000,
                        },
                        "max_retries": {
                            "type": "integer",
                            "description": (
                                "Max retries for transient errors (server-capped)"
                            ),
                            "minimum": 0,
                            "maximum": 10,
                        },
                    },
                },
            ),
            Tool(
                name="resolve_open_pr_url",
                description=(
                    "Resolves the open PR URL for the current branch using git "
                    "detection. Optionally pass owner/repo/branch overrides and a "
                    "select strategy."
                ),
                inputSchema={
                    "type": "object",
                    "properties": {
                        "select_strategy": {
                            "type": "string",
                            "enum": ["branch", "latest", "first", "error"],
                            "description": (
                                "Strategy when auto-resolving a PR (default 'branch')."
                            ),
                        },
                        "owner": {"type": "string"},
                        "repo": {"type": "string"},
                        "branch": {"type": "string"},
                    },
                },
            ),
        ]

    async def handle_call_tool(
        self, name: str, arguments: dict[str, Any]
    ) -> Sequence[TextContent]:
        """
        Handle tool calls.
        Each tool call is routed to the appropriate method based on the tool name.
        """

        async def _run_with_handling(operation: Callable[[], Awaitable[T]]) -> T:
            try:
                return await operation()
            except ValueError:
                raise
            except (httpx.HTTPError, OSError, RuntimeError, TypeError) as exc:
                error_msg = f"Error executing tool {name}: {exc}"
                print(error_msg, file=sys.stderr)
                traceback.print_exc(file=sys.stderr)
                raise RuntimeError(error_msg) from exc

        if name == "fetch_pr_review_comments":
            # Validate optional numeric parameters
            def _validate_int(
                arg_name: str, value: Any, min_v: int, max_v: int
            ) -> int | None:
                if value is None:
                    return None
                if isinstance(value, bool) or not isinstance(value, int):
                    raise ValueError(f"Invalid type for {arg_name}: expected integer")
                if not (min_v <= value <= max_v):
                    raise ValueError(
                        f"Invalid value for {arg_name}: must be between {min_v} "
                        f"and {max_v}"
                    )
                return cast(int, value)

            per_page = _validate_int(
                "per_page", arguments.get("per_page"), PER_PAGE_MIN, PER_PAGE_MAX
            )
            max_pages = _validate_int(
                "max_pages",
                arguments.get("max_pages"),
                MAX_PAGES_MIN,
                MAX_PAGES_MAX,
            )
            max_comments = _validate_int(
                "max_comments",
                arguments.get("max_comments"),
                MAX_COMMENTS_MIN,
                MAX_COMMENTS_MAX,
            )
            max_retries = _validate_int(
                "max_retries",
                arguments.get("max_retries"),
                MAX_RETRIES_MIN,
                MAX_RETRIES_MAX,
            )

            comments = await _run_with_handling(
                lambda: self.fetch_pr_review_comments(
                    arguments.get("pr_url", ""),
                    per_page=per_page,
                    max_pages=max_pages,
                    max_comments=max_comments,
                    max_retries=max_retries,
                    select_strategy=arguments.get("select_strategy"),
                    owner=arguments.get("owner"),
                    repo=arguments.get("repo"),
                    branch=arguments.get("branch"),
                )
            )

            output = arguments.get("output") or "markdown"
            if output not in ("markdown", "json", "both"):
                raise ValueError(
                    "Invalid output: must be 'markdown', 'json', or 'both'"
                )

            # Build responses according to requested format (default markdown)
            results: list[TextContent] = []
            if output in ("json", "both"):
                results.append(TextContent(type="text", text=json.dumps(comments)))
            if output in ("markdown", "both"):
                try:
                    md = generate_markdown(comments)
                except (AttributeError, KeyError, TypeError, IndexError) as exc:
                    traceback.print_exc(file=sys.stderr)
                    md = f"# Error\n\nFailed to generate markdown from comments: {exc}"
                results.append(TextContent(type="text", text=md))
            return results

        if name == "resolve_open_pr_url":
            select_strategy = arguments.get("select_strategy") or "branch"
            owner = arguments.get("owner")
            repo = arguments.get("repo")
            branch = arguments.get("branch")

            if not (owner and repo and branch):
                ctx = git_detect_repo_branch()
                owner = owner or ctx.owner
                repo = repo or ctx.repo
                branch = branch or ctx.branch

            resolved_url = await _run_with_handling(
                lambda: resolve_pr_url(
                    owner=owner or "",
                    repo=repo or "",
                    branch=branch,
                    select_strategy=select_strategy,
                    host=None,
                )
            )
            return [TextContent(type="text", text=resolved_url)]

        raise ValueError(f"Unknown tool: {name}")

    async def fetch_pr_review_comments(
        self,
        pr_url: str | None,
        *,
        per_page: int | None = None,
        max_pages: int | None = None,
        max_comments: int | None = None,
        max_retries: int | None = None,
        select_strategy: str | None = None,
        owner: str | None = None,
        repo: str | None = None,
        branch: str | None = None,
    ) -> list[CommentResult]:
        """
        Fetches all review comments from a GitHub pull request URL.

        :param pr_url: The full URL of the GitHub pull request.
        :return: A list of comment objects.
        """
        print(
            f"Tool 'fetch_pr_review_comments' called with pr_url: {pr_url}",
            file=sys.stderr,
        )
        try:
            # If URL not provided, attempt auto-resolution via git + GitHub
            if not pr_url:
                # Reuse the tool to resolve PR URL; keeps behavior consistent
                tool_resp = await self.handle_call_tool(
                    "resolve_open_pr_url",
                    {
                        "select_strategy": select_strategy or "branch",
                        "owner": owner,
                        "repo": repo,
                        "branch": branch,
                    },
                )
                pr_url = tool_resp[0].text

            owner, repo, pull_number_str = get_pr_info(pr_url)
            pull_number = int(pull_number_str)
            # Use GraphQL API to get resolution and outdated status
            comments = await fetch_pr_comments_graphql(
                owner,
                repo,
                pull_number,
                max_comments=max_comments,
                max_retries=max_retries,
            )
            return comments if comments is not None else []
        except ValueError as e:
            error_msg = f"Error in fetch_pr_review_comments: {str(e)}"
            print(error_msg, file=sys.stderr)
            traceback.print_exc(file=sys.stderr)
            return [{"error": error_msg}]

    async def run(self) -> None:
        """Start the MCP server."""
        print("Running MCP Server...", file=sys.stderr)
        # Import stdio here to avoid potential issues with event loop
        from mcp.server.stdio import stdio_server

        async with stdio_server() as (read_stream, write_stream):
            notif = NotificationOptions(
                prompts_changed=False,
                resources_changed=False,
                tools_changed=False,
            )
            capabilities = self.server.get_capabilities(
                notif,
                experimental_capabilities={},
            )

            await self.server.run(
                read_stream,
                write_stream,
                InitializationOptions(
                    server_name="github_review_spec_generator",
                    server_version="1.0.0",
                    capabilities=capabilities,
                ),
            )


if __name__ == "__main__":
    server_instance = ReviewSpecGenerator()
    asyncio.run(server_instance.run())<|MERGE_RESOLUTION|>--- conflicted
+++ resolved
@@ -66,14 +66,20 @@
     """
     if override is not None:
         try:
-            return max(min_v, min(max_v, int(override)))
-        except Exception:
+            override_int = int(override)
+        except (TypeError, ValueError):
             return default
+        return max(min_v, min(max_v, override_int))
+
+    env_value = os.getenv(name)
+    if env_value is None:
+        env_value = str(default)
+
     try:
-        val = int(os.getenv(name, str(default)))
-        return max(min_v, min(max_v, val))
-    except Exception:
+        env_int = int(env_value)
+    except (TypeError, ValueError):
         return default
+    return max(min_v, min(max_v, env_int))
 
 
 def _float_conf(name: str, default: float, min_v: float, max_v: float) -> float:
@@ -88,11 +94,15 @@
     Returns:
         Clamped float value within [min_v, max_v]
     """
+    env_value = os.getenv(name)
+    if env_value is None:
+        env_value = str(default)
+
     try:
-        val = float(os.getenv(name, str(default)))
-        return max(min_v, min(max_v, val))
-    except Exception:
+        env_float = float(env_value)
+    except (TypeError, ValueError):
         return default
+    return max(min_v, min(max_v, env_float))
 
 
 class UserData(TypedDict, total=False):
@@ -364,26 +374,6 @@
 
     # Load configurable limits from environment with safe defaults; allow per-call
     # overrides
-<<<<<<< HEAD
-    def _int_conf(
-        name: str, default: int, min_v: int, max_v: int, override: int | None
-    ) -> int:
-        if override is not None:
-            try:
-                override_int = int(override)
-            except (TypeError, ValueError):
-                return default
-            return max(min_v, min(max_v, override_int))
-
-        try:
-            env_value = os.getenv(name, str(default))
-            env_int = int(env_value)
-        except (TypeError, ValueError):
-            return default
-        return max(min_v, min(max_v, env_int))
-
-=======
->>>>>>> c12bd60a
     per_page_v = _int_conf("HTTP_PER_PAGE", 100, 1, 100, per_page)
     max_pages_v = _int_conf("PR_FETCH_MAX_PAGES", 50, 1, 200, max_pages)
     max_comments_v = _int_conf("PR_FETCH_MAX_COMMENTS", 2000, 100, 100000, max_comments)
